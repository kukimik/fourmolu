--- conflicted
+++ resolved
@@ -107,15 +107,12 @@
   { -- | Number of spaces to use for indentation
     poIndentation :: f Int,
     poCommaStyle :: f CommaStyle,
-<<<<<<< HEAD
-    poDiffFriendlyImportExport :: f Bool
-=======
     -- | Whether to place commas at start or end of lines
     poCommaStyle :: f CommaStyle,
     -- | Whether to indent `where` blocks
     poIndentWheres :: f Bool,
-    poRecordBraceSpace :: f Bool
->>>>>>> c49c79e2
+    poRecordBraceSpace :: f Bool,
+    poDiffFriendlyImportExport :: f Bool
   }
   deriving (Generic)
 
@@ -145,12 +142,9 @@
   PrinterOpts
     { poIndentation = pure 4,
       poCommaStyle = pure Leading,
-<<<<<<< HEAD
+      poIndentWheres = pure False,
+      poRecordBraceSpace = pure False,
       poDiffFriendlyImportExport = pure True
-=======
-      poIndentWheres = pure False,
-      poRecordBraceSpace = pure False
->>>>>>> c49c79e2
     }
 
 -- | Fill the field values that are 'Nothing' in the first argument
@@ -165,12 +159,9 @@
   PrinterOpts
     { poIndentation = fillField poIndentation,
       poCommaStyle = fillField poCommaStyle,
-<<<<<<< HEAD
+      poIndentWheres = fillField poIndentWheres,
+      poRecordBraceSpace = fillField poRecordBraceSpace,
       poDiffFriendlyImportExport = fillField poDiffFriendlyImportExport
-=======
-      poIndentWheres = fillField poIndentWheres,
-      poRecordBraceSpace = fillField poRecordBraceSpace
->>>>>>> c49c79e2
     }
   where
     fillField :: (forall g. PrinterOpts g -> g a) -> f a
