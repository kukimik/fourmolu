{-# LANGUAGE CPP #-}
{-# LANGUAGE LambdaCase #-}
{-# LANGUAGE RecordWildCards #-}
{-# LANGUAGE TemplateHaskell #-}
{-# LANGUAGE TypeApplications #-}

module Main (main) where

import Control.Exception (SomeException, displayException, try)
import Control.Monad
import Data.Bool (bool)
import Data.Char (toLower)
import Data.Either (lefts)
import Data.List (intercalate, sort)
import qualified Data.Text.IO as TIO
import Data.Version (showVersion)
import Development.GitRev
import Options.Applicative
import Ormolu
import Ormolu.Config
import Ormolu.Parser (manualExts)
import Ormolu.Utils (showOutputable)
import Paths_fourmolu (version)
import System.Exit (ExitCode (..), exitWith)
import System.IO (hPutStrLn, stderr)

-- | Entry point of the program.
main :: IO ()
main = withPrettyOrmoluExceptions $ do
  Opts {..} <- execParser optsParserInfo
  let formatOne' path = do
        filePrinterOpts <-
          loadConfigFile (cfgDebug optConfig) path
        formatOne
          optMode
          optConfig
            { cfgPrinterOpts =
                fillMissingPrinterOpts
                  (optPrinterOpts <> filePrinterOpts)
                  (cfgPrinterOpts optConfig)
            }
          path
  case optInputFiles of
    [] -> formatOne' Nothing
    ["-"] -> formatOne' Nothing
    [x] -> formatOne' (Just x)
    xs -> do
      -- It is possible to get IOException, error's and 'OrmoluException's
      -- from 'formatOne', so we just catch everything.
      errs <-
        lefts <$> mapM (try @SomeException . formatOne' . Just) (sort xs)
      unless (null errs) $ do
        mapM_ (hPutStrLn stderr . displayException) errs
        exitWith (ExitFailure 102)

-- | Format a single input.
formatOne ::
  -- | Mode of operation
  Mode ->
  -- | Configuration
  Config RegionIndices ->
  -- | File to format or stdin as 'Nothing'
  Maybe FilePath ->
  IO ()
formatOne mode config = \case
  Nothing -> do
    r <- ormoluStdin config
    case mode of
      Stdout -> TIO.putStr r
      _ -> do
        hPutStrLn
          stderr
          "This feature is not supported when input comes from stdin."
        -- 101 is different from all the other exit codes we already use.
        exitWith (ExitFailure 101)
  Just inputFile -> do
    r <- ormoluFile config inputFile
    case mode of
      Stdout ->
        TIO.putStr r
      InPlace ->
        TIO.writeFile inputFile r
      Check -> do
        r' <- TIO.readFile inputFile
        when (r /= r') $
          -- 100 is different to all the other exit code that are emitted
          -- either from an 'OrmoluException' or from 'error' and
          -- 'notImplemented'.
          exitWith (ExitFailure 100)

----------------------------------------------------------------------------
-- Command line options parsing.

data Opts = Opts
  { -- | Mode of operation
    optMode :: !Mode,
    -- | Ormolu 'Config'
    optConfig :: !(Config RegionIndices),
    -- | Fourmolu-specific options
    optPrinterOpts :: !PrinterOptsPartial,
    -- | Haskell source files to format or stdin (when the list is empty)
    optInputFiles :: ![FilePath]
  }

-- | Mode of operation.
data Mode
  = -- | Output formatted source code to stdout
    Stdout
  | -- | Overwrite original file
    InPlace
  | -- | Exit with non-zero status code if
    -- source is not already formatted
    Check
  deriving (Eq, Show)

optsParserInfo :: ParserInfo Opts
optsParserInfo =
  info (helper <*> ver <*> exts <*> optsParser) . mconcat $
    [ fullDesc,
      progDesc "",
      header ""
    ]
  where
    ver :: Parser (a -> a)
    ver =
      infoOption verStr . mconcat $
        [ long "version",
          short 'v',
          help "Print version of the program"
        ]
    verStr =
      intercalate
        "\n"
        [ unwords
            [ "fourmolu",
              showVersion version,
              $gitBranch,
              $gitHash
            ],
          "using ghc-lib-parser " ++ VERSION_ghc_lib_parser
        ]
    exts :: Parser (a -> a)
    exts =
      infoOption displayExts . mconcat $
        [ long "manual-exts",
          help "Display extensions that need to be enabled manually"
        ]
    displayExts = unlines $ sort (showOutputable <$> manualExts)

optsParser :: Parser Opts
optsParser =
  Opts
    <$> ( (fmap (bool Stdout InPlace) . switch . mconcat)
            [ short 'i',
              help "A shortcut for --mode inplace"
            ]
            <|> (option parseMode . mconcat)
              [ long "mode",
                short 'm',
                metavar "MODE",
                value Stdout,
                help "Mode of operation: 'stdout' (default), 'inplace', or 'check'"
              ]
        )
    <*> configParser
    <*> printerOptsParser
    <*> (many . strArgument . mconcat)
      [ metavar "FILE",
        help "Haskell source files to format or stdin (default)"
      ]

configParser :: Parser (Config RegionIndices)
configParser =
  Config
    <$> (fmap (fmap DynOption) . many . strOption . mconcat)
      [ long "ghc-opt",
        short 'o',
        metavar "OPT",
        help "GHC options to enable (e.g. language extensions)"
      ]
    <*> (switch . mconcat)
      [ long "unsafe",
        short 'u',
        help "Do formatting faster but without automatic detection of defects"
      ]
    <*> (switch . mconcat)
      [ long "debug",
        short 'd',
        help "Output information useful for debugging"
      ]
    <*> (switch . mconcat)
      [ long "check-idempotence",
        short 'c',
        help "Fail if formatting is not idempotent"
      ]
    <*> ( RegionIndices
            <$> (optional . option auto . mconcat)
              [ long "start-line",
                metavar "START",
                help "Start line of the region to format (starts from 1)"
              ]
            <*> (optional . option auto . mconcat)
              [ long "end-line",
                metavar "END",
                help "End line of the region to format (inclusive)"
              ]
        )
    <*> pure defaultPrinterOpts

printerOptsParser :: Parser PrinterOptsPartial
printerOptsParser =
  PrinterOpts
    <$> (optional . option auto . mconcat)
      [ long "indentation",
        metavar "WIDTH",
        help "Number of spaces per indentation step (default 4)"
      ]
    <*> (optional . option parseCommaStyle . mconcat)
      [ long "comma-style",
        metavar "STYLE",
        help "How to place commas in mutliline lists, records etc: 'leading' (default) or 'trailing'"
      ]
    <*> (optional . option parseBool . mconcat)
<<<<<<< HEAD
      [ long "record-brace-space",
        metavar "BOOL",
        help "Whether to leave a space before an opening record brace (default 'false')"
=======
      [ long "indent-wheres",
        metavar "BOOL",
        help $
          "Whether to indent 'where' bindings past the preceding body"
            <> " (rather than half-indenting the 'where' keyword) (default 'false')"
>>>>>>> f26bd8e6
      ]

----------------------------------------------------------------------------
-- Helpers

-- | Parse 'Mode'.
parseMode :: ReadM Mode
parseMode = eitherReader $ \case
  "stdout" -> Right Stdout
  "inplace" -> Right InPlace
  "check" -> Right Check
  s -> Left $ "unknown mode: " ++ s

-- | Parse 'CommaStyle'.
parseCommaStyle :: ReadM CommaStyle
parseCommaStyle = eitherReader $ \case
  "leading" -> Right Leading
  "trailing" -> Right Trailing
  s -> Left $ "unknown comma style: " ++ s

-- | Parse a 'Bool'. Unlike 'auto', this is not case sensitive.
parseBool :: ReadM Bool
parseBool = eitherReader $ \x -> case map toLower x of
  "false" -> Right False
  "true" -> Right True
  s -> Left $ "not a boolean value: " ++ s<|MERGE_RESOLUTION|>--- conflicted
+++ resolved
@@ -221,17 +221,16 @@
         help "How to place commas in mutliline lists, records etc: 'leading' (default) or 'trailing'"
       ]
     <*> (optional . option parseBool . mconcat)
-<<<<<<< HEAD
-      [ long "record-brace-space",
-        metavar "BOOL",
-        help "Whether to leave a space before an opening record brace (default 'false')"
-=======
       [ long "indent-wheres",
         metavar "BOOL",
         help $
           "Whether to indent 'where' bindings past the preceding body"
             <> " (rather than half-indenting the 'where' keyword) (default 'false')"
->>>>>>> f26bd8e6
+      ]
+    <*> (optional . option parseBool . mconcat)
+      [ long "record-brace-space",
+        metavar "BOOL",
+        help "Whether to leave a space before an opening record brace (default 'false')"
       ]
 
 ----------------------------------------------------------------------------
